package PGObject::Util::DBAdmin;

use 5.008;
use strict;
use warnings FATAL => 'all';

use Carp;
use Moo;
use DBI;
use File::Temp;
use Capture::Tiny ':all';

=head1 NAME

PGObject::Util::DBAdmin - PostgreSQL Database Management Facilities for
PGObject

=head1 VERSION

Version 0.100.0

=cut

our $VERSION = '0.100.0';


=head1 SYNOPSIS

This module provides an interface to the basic Postgres db manipulation
utilities.

 my $db = PGObject::Util::DBAdmin->new(
    username => 'postgres',
    password => 'mypassword',
    host     => 'localhost',
    port     => '5432',
    dbname   => 'mydb'
 );

 my @dbnames = $db->list_dbs(); # like psql -l

 $db->create(); # createdb
 $db->run_file(file => 'sql/initial_schema.sql'); # psql -f

 my $filename = $db->backup(format => 'c'); # pg_dump -Fc

 my $db2 = PGObject::Util::DBAdmin->new($db->export, (dbname => 'otherdb'));

=head1 PROPERTIES

=head2 username

=cut

has username => (is => 'ro');

=head2 password

=cut

has password => (is => 'ro');

=head2 host

In PostgreSQL, this can refer to the hostname or the absolute path to the
directory where the UNIX sockets are set up.

=cut

has host => (is => 'ro');

=head2 port

Default '5432'

=cut

has port => (is => 'ro');

=head2 dbname

=cut

has dbname => (is => 'ro');

sub _dbname_q {
    my ($self) = @_;
    return "'" . $self->dbname . "'";
}


=head1 SUBROUTINES/METHODS

=head2 new

Creates a new db admin object for manipulating databases.

=head2 export

Exports the database parameters in a hash so it can be used to create another
object.

=cut

sub export {
    my $self = shift;
    return map {$_ => $self->$_() } qw(username password host port dbname)
}

=head2 connect($options)

Connects to the db using DBI and returns a db connection;
allows specification of options in the $options hashref.

=cut

sub connect {
    my ($self, $options) = @_;

    my $connect = 'dbname="' . $self->dbname . '"';

    $connect .= ';host=' . $self->host
        if $self->host;
    $connect .= ';port=' . $self->port
        if $self->port;
    my $dbh =  DBI->connect('dbi:Pg:' . $connect,
                            $self->username, $self->password,
                            $options)
        or die "Could not connect to database!";
    return $dbh;

}

=head2 server_version

returns a version string (like 9.1.4) for PostgreSQL

=cut

sub server_version {
    my $self = shift @_;
    my $version =
           __PACKAGE__->new($self->export, (dbname => 'template1')
                           )->connect->selectrow_array('SELECT version()');
    $version =~ /(\d+\.\d+\.\d+)/;
    my $retval = $1;
    return $retval;
}

=head2 list_dbs

Returns a list of db names.

=cut

sub list_dbs {
    my $self = shift;

    return map { $_->[0] }
           @{ __PACKAGE__->new($self->export, (dbname => 'template1')
           )->connect->selectall_arrayref(
                 'SELECT datname from pg_database order by datname'
           ) };
}

=head2 create

Creates a new db.  Dies if there is an error.

Supported arguments:

=over

=item copy_of

Creates the db as a copy of the one of that name.  Default is unspecified.

=back

=cut

sub create {
    my $self = shift;
    my %args = @_;

    local $ENV{PGPASSWORD} = $self->password if $self->password;
    my $command = "createdb "
                  . join (' ', (
                       $self->username ? "-U " . $self->username . ' ' : '' ,
                       $args{copy_of}  ? "-T $args{copy_of} "          : '' ,
                       $self->host     ? "-h " . $self->host . " "     : '' ,
                       $self->port     ? "-p " . $self->port . " "     : '' ,
                       $self->dbname   ? $self->_dbname_q              : '' )
                  );
    my $stderr = capture_stderr sub{ local ($?, $!);
                                     `$command` };
    die $stderr if $stderr;
    return 1;
}

=head2 run_file

Run the specified file on the db.  Accepted parameters are:

=over

=item file

Path to file to be run.

=item log

Optional path to combined stderr/stdout log.  If specified, do not specify other
logs as this is unsupported.

=item errlog

Optional path to error log to store stderr output. Ignored if log parameter
is set.

=item stdout_log

<<<<<<< HEAD
Path to where to log standard output

=======
Optional path to where to log standard output. Ignored if log parameter is
set.

=item continue_on_error

If set, does not die on database error.

>>>>>>> 8383846e
=back

=cut

sub run_file {
    my ($self, %args) = @_;
    croak 'Must specify file' unless $args{file};
    local $ENV{PGPASSWORD} = $self->password if $self->password;
    my $log = '';
    my $errlog = 0;
    if ($args{log}){
       $log = qq( 1>&2 );
       $errlog = 1;
       open(ERRLOG, '>>', $args{log})
    } else {
       if ($args{stdout_log}){
          $log .= qq(>> "$args{stdout_log}" );
       }
       if ($args{errlog}){
          $errlog = 1;
          open(ERRLOG, '>>', $args{errlog})
       }
    }
    my $command = qq(psql -f "$args{file}" )
                  . join(' ',
                       ($self->username ? "-U " . $self->username . ' ' : '',
                        $self->host     ? "-h " . $self->host . " "     : '' ,
                        $self->port     ? "-p " . $self->port . " "     : '' ,
                        $self->dbname ? $self->_dbname_q : ' ' ,
                        $log)
                  );
    my $stderr = capture_stderr sub {
        local ($?, $!);
        my $result = `$command`;
        print STDERR "\nAPPLICATION ERROR\n"
            if $? != 0;
        return $result;
    };

    print STDERR $stderr;
    print ERRLOG $stderr if $errlog;
    close ERRLOG if $errlog;
    for my $err (split /\n/, $stderr) {
          die $err if $err =~ /(ERROR|FATAL)/;
    }
    return 1;
}

=head2 backup

Takes a backup and delivers the temporary file name to the handler.

Accepted parameters include:

=over

=item format

The specified format, for example c for custom.  Defaults to plain text.

=item file

Full path of the file to which the backup will be written.

=item tempdir

The directory to store temp files in.  Defaults to $ENV{TEMP} if set and
'/tmp/' if not. Ignored if file paramter is given.

=back

Returns the file name of the tempfile.

=cut

sub backup {
    my ($self, %args) = @_;
    local $ENV{PGPASSWORD} = $self->password if $self->password;
    my $tempdir = $args{tempdir} || $ENV{TEMP} || '/tmp';
    $tempdir =~ s|/$||;

    my $tempfile = $args{file} || File::Temp->new(
                                      DIR => $tempdir, UNLINK => 0
                                  )->filename
                                      || die "could not create temp file: $@, $!";
    my $command = 'pg_dump ' . join(" ", (
                  $self->username       ? "-U " . $self->username . ' ' : '' ,
                  $self->host           ? "-h " . $self->host . " "     : '' ,
                  $self->port           ? "-p " . $self->port . " "     : '' ,
                  defined $args{format} ? "-F$args{format} "            : '' ,
                  $self->dbname         ? $self->_dbname_q   : '' ,
                  qq(> "$tempfile" )));
    my $stderr = capture_stderr {
        local ($?, $!);
        system $command and die $!;
    };
    print STDERR $stderr;
    for my $err (split /\n/, $stderr) {
          die $err if $err =~ /(ERROR|FATAL)/;
    }
    return $tempfile;
}

=head2 backup_globals

This creates a plain text dump of global (inter-db) objects, such as users
and tablespaces.  It uses pg_dumpall to do this.

Options include:

=over

=item file

Full path of the file to which the backup will be written.

=item tempdir

The directory to store temp files in.  Defaults to $ENV{TEMP} if set and
'/tmp/' if not. Ignored if file paramter is given.

=back

Being a plain text file, it can be run using the run_file api.

=cut

sub backup_globals {
    my ($self, %args) = @_;
    local $ENV{PGPASSWORD} = $self->password if $self->password;
    my $tempdir = $args{tempdir} || $ENV{TEMP} || '/tmp';
    $tempdir =~ s|/$||;

    my $tempfile = $args{file} || File::Temp->new(
                                      DIR => $tempdir, UNLINK => 0
                                  )->filename
                                      || die "could not create temp file: $@, $!";
    my $command = 'pg_dumpall -g ' . join(" ", (
                  $self->username       ? "-U " . $self->username . ' ' : '' ,
                  $self->host           ? "-h " . $self->host . " "     : '' ,
                  $self->port           ? "-p " . $self->port . " "     : '' ,
                  qq(> "$tempfile" )));
    my $stderr = capture_stderr {
        local ($?, $!);
        system $command and die $!
    };
    print STDERR $stderr;
    for my $err (split /\n/, $stderr) {
          die $err if $err =~ /(ERROR|FATAL)/;
    }
    return $tempfile;
}

=head2 restore

Restores from a saved file.  Must pass in the file name as a named argument.

Recognized arguments are:

=over

=item file

Path to file

=item format

The specified format, for example c for custom.  Defaults to plain text

=item log

Optional path to combined stderr/stdout log.  If specified, do not specify other logs
as this is unsupported.

=item errlog

Optional path to error log to store stderr output. Ignored if log parameter
is set.

=item stdout_log

Optional path to where to log standard output. Ignored if log parameter is
set.

=back

=cut

sub restore {
    my ($self, %args) = @_;
    croak 'Must specify file' unless $args{file};

    return $self->run_file(%args)
           if not defined $args{format} or $args{format} eq 'p';

    local $ENV{PGPASSWORD} = $self->password if $self->password;
    my $log = '';
    my $errlog;
    if ($args{log}){
       $log = qq( 1>&2 );
       $errlog = 1;
       open(ERRLOG, '>>', $args{log})
    } else {
       if ($args{stdout_log}){
          $log .= qq(>> "$args{stdout_log}" );
       }
       if ($args{errlog}){
          $errlog = 1;
          open(ERRLOG, '>>', $args{errlog})
       }
    }
    my $command = 'pg_restore ' . join(' ', (
                  $self->dbname         ? "-d " . $self->_dbname_q . " "   : '' ,
                  $self->username       ? "-U " . $self->username . ' ' : '' ,
                  $self->host           ? "-h " . $self->host . " "     : '' ,
                  $self->port           ? "-p " . $self->port . " "     : '' ,
                  defined $args{format} ? "-F$args{format}"             : '' ,
                  qq("$args{file}")));
    my $stderr = capture_stderr sub{ local ($?, $!);
                                     `$command` };
    print STDERR $stderr;
    print ERRLOG $stderr if $errlog;
    close ERRLOG if $errlog;
    for my $err (split /\n/, $stderr) {
          die $err if $err =~ /(ERROR|FATAL)/;
    }
    return 1;
}

=head2 drop

Drops the database.  This is not recoverable.

=cut

sub drop {
    my ($self, %args) = @_;

    croak 'No db name of this object' unless $self->dbname;

    local $ENV{PGPASSWORD} = $self->password if $self->password;

    my $command = "dropdb " . join (" ", (
                  $self->username ? "-U " . $self->username . ' ' : '' ,
                  $self->host     ? "-h " . $self->host . " "     : '' ,
                  $self->port     ? "-p " . $self->port . " "     : '' ,
                  $self->_dbname_q));
    my $stderr = capture_stderr { local ($?, $!);
                                  `$command` };
    die $stderr if $stderr =~ /(ERROR|FATAL)/;
    return 1;
}

=head1 AUTHOR

Chris Travers, C<< <chris at efficito.com> >>

=head1 BUGS

Please report any bugs or feature requests to C<bug-pgobject-util-dbadmin at rt.cpan.org>, or through
the web interface at L<http://rt.cpan.org/NoAuth/ReportBug.html?Queue=PGObject-Util-DBAdmin>.  I will be notified, and then you'll
automatically be notified of progress on your bug as I make changes.




=head1 SUPPORT

You can find documentation for this module with the perldoc command.

    perldoc PGObject::Util::DBAdmin


You can also look for information at:

=over 4

=item * RT: CPAN's request tracker (report bugs here)

L<http://rt.cpan.org/NoAuth/Bugs.html?Dist=PGObject-Util-DBAdmin>

=item * AnnoCPAN: Annotated CPAN documentation

L<http://annocpan.org/dist/PGObject-Util-DBAdmin>

=item * CPAN Ratings

L<http://cpanratings.perl.org/d/PGObject-Util-DBAdmin>

=item * Search CPAN

L<http://search.cpan.org/dist/PGObject-Util-DBAdmin/>

=back


=head1 ACKNOWLEDGEMENTS


=head1 LICENSE AND COPYRIGHT

Copyright 2014-2016 Chris Travers.

This program is distributed under the (Revised) BSD License:
L<http://www.opensource.org/licenses/BSD-3-Clause>

Redistribution and use in source and binary forms, with or without
modification, are permitted provided that the following conditions
are met:

* Redistributions of source code must retain the above copyright
notice, this list of conditions and the following disclaimer.

* Redistributions in binary form must reproduce the above copyright
notice, this list of conditions and the following disclaimer in the
documentation and/or other materials provided with the distribution.

* Neither the name of Chris Travers's Organization
nor the names of its contributors may be used to endorse or promote
products derived from this software without specific prior written
permission.

THIS SOFTWARE IS PROVIDED BY THE COPYRIGHT HOLDERS AND CONTRIBUTORS
"AS IS" AND ANY EXPRESS OR IMPLIED WARRANTIES, INCLUDING, BUT NOT
LIMITED TO, THE IMPLIED WARRANTIES OF MERCHANTABILITY AND FITNESS FOR
A PARTICULAR PURPOSE ARE DISCLAIMED. IN NO EVENT SHALL THE COPYRIGHT
OWNER OR CONTRIBUTORS BE LIABLE FOR ANY DIRECT, INDIRECT, INCIDENTAL,
SPECIAL, EXEMPLARY, OR CONSEQUENTIAL DAMAGES (INCLUDING, BUT NOT
LIMITED TO, PROCUREMENT OF SUBSTITUTE GOODS OR SERVICES; LOSS OF USE,
DATA, OR PROFITS; OR BUSINESS INTERRUPTION) HOWEVER CAUSED AND ON ANY
THEORY OF LIABILITY, WHETHER IN CONTRACT, STRICT LIABILITY, OR TORT
(INCLUDING NEGLIGENCE OR OTHERWISE) ARISING IN ANY WAY OUT OF THE USE
OF THIS SOFTWARE, EVEN IF ADVISED OF THE POSSIBILITY OF SUCH DAMAGE.


=cut

1; # End of PGObject::Util::DBAdmin<|MERGE_RESOLUTION|>--- conflicted
+++ resolved
@@ -220,18 +220,9 @@
 
 =item stdout_log
 
-<<<<<<< HEAD
-Path to where to log standard output
-
-=======
 Optional path to where to log standard output. Ignored if log parameter is
 set.
 
-=item continue_on_error
-
-If set, does not die on database error.
-
->>>>>>> 8383846e
 =back
 
 =cut
